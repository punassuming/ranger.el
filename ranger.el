--- conflicted
+++ resolved
@@ -219,12 +219,6 @@
 (defcustom ranger-override-dired nil
   "When non-nil, load `deer' whenever dired is loaded.")
 
-<<<<<<< HEAD
-(defcustom ranger-echo-delay 0.2
-  "Delay for echoing information for commands used in rapid
-succession."
-  :group 'ranger
-  :type 'integer)
 
 (defcustom ranger-dont-show-binary t
   "When non-nil, detect binary files and don't show them in the
@@ -232,10 +226,7 @@
   :group 'ranger
   :type 'boolean)
 
-=======
->>>>>>> 33a635b3
 -
 
 ;; declare used variables
 (defvar ranger-mode)
