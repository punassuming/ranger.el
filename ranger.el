--- conflicted
+++ resolved
@@ -190,15 +190,10 @@
         (kbd "C-k")    'ranger-scroll-page-up
         "f"            'ranger-search-files
         "i"            'ranger-preview-toggle
-<<<<<<< HEAD
-        "zi"           'ranger-toggle-literal
-        "zh"           'ranger-toggle-dotfiles
-=======
         "I"            'dired-insert-subdir
         "zi"           'ranger-toggle-literal
         "zh"           'ranger-toggle-dotfiles
         "zf"           'ranger-toggle-scale-images
->>>>>>> 11aa9b62
         "o"            'ranger-sort-criteria
         "H"            'ranger-history
         "h"            'ranger-up-directory
@@ -224,15 +219,10 @@
     (define-key map  (kbd "C-k")    'ranger-scroll-page-up)
     (define-key map  "f"            'ranger-search-files)
     (define-key map  "i"            'ranger-preview-toggle)
-<<<<<<< HEAD
-    (define-key map  "zi"           'ranger-toggle-literal)
-    (define-key map  "zh"           'ranger-toggle-dotfiles)
-=======
     (define-key map  "I"            'dired-insert-subdir)
     (define-key map  "zi"           'ranger-toggle-literal)
     (define-key map  "zh"           'ranger-toggle-dotfiles)
     (define-key map  "zf"           'ranger-toggle-scale-images)
->>>>>>> 11aa9b62
     (define-key map  "o"            'ranger-sort-criteria)
     (define-key map  "H"            'ranger-history)
     (define-key map  "h"            'ranger-up-directory)
