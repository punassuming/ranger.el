--- conflicted
+++ resolved
@@ -2405,7 +2405,6 @@
     (setq new-window (split-window current-window window-size side))
     ;; set parameters
     (set-window-parameter new-window 'window-slot slot)
-<<<<<<< HEAD
     (if (version< emacs-version "27")
         (window--display-buffer buffer new-window 'window alist display-buffer-mark-dedicated)
       ;; optional argument `display-buffer-mark-dedicated' was removed in emacs 27 development branch
@@ -2415,10 +2414,6 @@
       (window--display-buffer buffer new-window 'window alist))
     ;; (add-hook 'window-configuration-change-hook 'ranger-window-check)
     ;; )
-=======
-    ;; now set up the window
-    (window--display-buffer buffer new-window 'window alist)
->>>>>>> efed9b5d
     ))
 
 (defun ranger-show-flags ()
